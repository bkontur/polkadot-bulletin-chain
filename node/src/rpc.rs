--- conflicted
+++ resolved
@@ -27,21 +27,7 @@
 	pub client: Arc<C>,
 	/// Transaction pool instance.
 	pub pool: Arc<P>,
-<<<<<<< HEAD
-	/// Subscription task executor.
-	pub subscription_executor: SubscriptionTaskExecutor,
-	/// GRANDPA authority set.
-	pub shared_authority_set: SharedAuthoritySet<Hash, BlockNumber>,
-	/// GRANDPA voter state.
-	pub shared_voter_state: SharedVoterState,
-	/// GRANDPA justifications.
-	pub justification_stream: GrandpaJustificationStream<Block>,
-	/// Finality proof provider.
-	pub finality_proof_provider: Arc<FinalityProofProvider<B, Block>>,
-	/// Whether to deny unsafe calls
-=======
 	/// Whether to deny unsafe calls.
->>>>>>> 3390898b
 	pub deny_unsafe: DenyUnsafe,
 	/// GRANDPA RPC dependencies.
 	pub grandpa: GrandpaDeps<B>,
@@ -77,27 +63,6 @@
 	use substrate_frame_rpc_system::{System, SystemApiServer};
 
 	let mut module = RpcModule::new(());
-<<<<<<< HEAD
-	let FullDeps {
-		client,
-		pool,
-		subscription_executor,
-		shared_authority_set,
-		shared_voter_state,
-		justification_stream,
-		finality_proof_provider,
-		deny_unsafe,
-	} = deps;
-
-	module.merge(System::new(client.clone(), pool, deny_unsafe).into_rpc())?;
-	module.merge(
-		Grandpa::new(
-			subscription_executor.clone(),
-			shared_authority_set.clone(),
-			shared_voter_state.clone(),
-			justification_stream.clone(),
-			finality_proof_provider.clone(),
-=======
 	let FullDeps { client, pool, deny_unsafe, grandpa } = deps;
 
 	module.merge(System::new(client, pool, deny_unsafe).into_rpc())?;
@@ -108,7 +73,6 @@
 			grandpa.shared_voter_state,
 			grandpa.justification_stream,
 			grandpa.finality_proof_provider,
->>>>>>> 3390898b
 		)
 		.into_rpc(),
 	)?;
