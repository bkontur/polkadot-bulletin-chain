--- conflicted
+++ resolved
@@ -214,11 +214,7 @@
 	let enable_grandpa = !config.disable_grandpa;
 	let prometheus_registry = config.prometheus_registry().cloned();
 
-<<<<<<< HEAD
-	let shared_voter_state = sc_consensus_grandpa::SharedVoterState::empty();
-=======
 	let shared_voter_state = SharedVoterState::empty();
->>>>>>> 3390898b
 
 	let rpc_extensions_builder = {
 		let client = client.clone();
@@ -237,14 +233,6 @@
 			let deps = crate::rpc::FullDeps {
 				client: client.clone(),
 				pool: pool.clone(),
-<<<<<<< HEAD
-				subscription_executor,
-				shared_authority_set: shared_authority_set.clone(),
-				shared_voter_state: shared_voter_state.clone(),
-				justification_stream: justification_stream.clone(),
-				finality_proof_provider: finality_proof_provider.clone(),
-				deny_unsafe,
-=======
 				deny_unsafe,
 				grandpa: crate::rpc::GrandpaDeps {
 					subscription_executor,
@@ -253,7 +241,6 @@
 					justification_stream: justification_stream.clone(),
 					finality_proof_provider: finality_proof_provider.clone(),
 				},
->>>>>>> 3390898b
 			};
 			crate::rpc::create_full(deps).map_err(Into::into)
 		})
