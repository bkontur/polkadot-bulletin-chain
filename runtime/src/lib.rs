#![cfg_attr(not(feature = "std"), no_std)]
// `construct_runtime!` does a lot of recursion and requires us to increase the limit to 256.
#![recursion_limit = "256"]

// Make the WASM binary available.
#[cfg(feature = "std")]
include!(concat!(env!("OUT_DIR"), "/wasm_binary.rs"));

use bridge_runtime_common::generate_bridge_reject_obsolete_headers_and_messages;
<<<<<<< HEAD
=======
use frame_support::traits::ValidatorRegistration;
>>>>>>> 010cffd3
use frame_system::EnsureRoot;
use pallet_bridge_grandpa::Call as BridgeGrandpaCall;
use pallet_bridge_messages::Call as BridgeMessagesCall;
use pallet_bridge_parachains::Call as BridgeParachainsCall;
use pallet_grandpa::AuthorityId as GrandpaId;
use pallet_im_online::sr25519::AuthorityId as ImOnlineId;
use sp_api::impl_runtime_apis;
use sp_core::{crypto::KeyTypeId, OpaqueMetadata};
use sp_runtime::{
	create_runtime_str, generic, impl_opaque_keys,
	traits::{
		AccountIdLookup, BlakeTwo256, Block as BlockT, ConvertInto, DispatchInfoOf,
		IdentifyAccount, NumberFor, OpaqueKeys, SignedExtension, Verify,
	},
	transaction_validity::{
		InvalidTransaction, TransactionLongevity, TransactionPriority, TransactionSource,
		TransactionValidity, TransactionValidityError, ValidTransaction,
	},
	ApplyExtrinsicResult, MultiSignature,
};
use sp_std::prelude::*;
#[cfg(feature = "std")]
use sp_version::NativeVersion;
use sp_version::RuntimeVersion;

// A few exports that help ease life for downstream crates.
pub use frame_support::{
	construct_runtime, parameter_types,
	traits::{
		ConstBool, ConstU128, ConstU32, ConstU64, ConstU8, KeyOwnerProofSystem, Randomness,
		StorageInfo,
	},
	weights::{
		constants::{
			BlockExecutionWeight, ExtrinsicBaseWeight, RocksDbWeight, WEIGHT_REF_TIME_PER_SECOND,
		},
		IdentityFee, Weight,
	},
	StorageValue,
};
pub use frame_system::Call as SystemCall;
pub use pallet_timestamp::Call as TimestampCall;
#[cfg(any(feature = "std", test))]
pub use sp_runtime::BuildStorage;
pub use sp_runtime::{Perbill, Permill};

mod bridge_config;
<<<<<<< HEAD
mod weights;
=======
>>>>>>> 010cffd3
mod xcm_config;

/// An index to a block.
pub type BlockNumber = u32;

/// Alias to 512-bit hash when used in the context of a transaction signature on the chain.
pub type Signature = MultiSignature;

/// Some way of identifying an account on the chain. We intentionally make it equivalent
/// to the public key of our transaction signing scheme.
pub type AccountId = <<Signature as Verify>::Signer as IdentifyAccount>::AccountId;

/// Index of a transaction in the chain.
pub type Nonce = u32;

/// A hash of some data used by the chain.
pub type Hash = sp_core::H256;

/// Opaque types. These are used by the CLI to instantiate machinery that don't need to know
/// the specifics of the runtime. They can then be made to be agnostic over specific formats
/// of data like extrinsics, allowing for them to continue syncing the network through upgrades
/// to even the core data structures.
pub mod opaque {
	use super::*;

	pub use sp_runtime::OpaqueExtrinsic as UncheckedExtrinsic;

	/// Opaque block header type.
	pub type Header = generic::Header<BlockNumber, BlakeTwo256>;
	/// Opaque block type.
	pub type Block = generic::Block<Header, UncheckedExtrinsic>;
	/// Opaque block identifier type.
	pub type BlockId = generic::BlockId<Block>;

	impl_opaque_keys! {
		pub struct SessionKeys {
			pub babe: Babe,
			pub grandpa: Grandpa,
			pub im_online: ImOnline,
		}
	}
}

// To learn more about runtime versioning, see:
// https://docs.substrate.io/main-docs/build/upgrade#runtime-versioning
#[sp_version::runtime_version]
pub const VERSION: RuntimeVersion = RuntimeVersion {
	spec_name: create_runtime_str!("polkadot-bulletin-chain"),
	impl_name: create_runtime_str!("polkadot-bulletin-chain"),
	authoring_version: 1,
	// The version of the runtime specification. A full node will not attempt to use its native
	//   runtime in substitute for the on-chain Wasm runtime unless all of `spec_name`,
	//   `spec_version`, and `authoring_version` are the same between Wasm and native.
	// This value is set to 100 to notify Polkadot-JS App (https://polkadot.js.org/apps) to use
	//   the compatible custom types.
	spec_version: 100,
	impl_version: 1,
	apis: RUNTIME_API_VERSIONS,
	transaction_version: 1,
	state_version: 1,
};

/// This determines the average expected block time that we are targeting.
/// Blocks will be produced at a minimum duration defined by `SLOT_DURATION`.
///
/// Change this to adjust the block time.
pub const MILLISECS_PER_BLOCK: u64 = 6000;

// NOTE: Currently it is not possible to change the slot duration after the chain has started.
//       Attempting to do so will brick block production.
pub const SLOT_DURATION: u64 = MILLISECS_PER_BLOCK;

// 1 in 4 blocks (on average, not counting collisions) will be primary BABE blocks.
pub const PRIMARY_PROBABILITY: (u64, u64) = (1, 4);

/// The BABE epoch configuration at genesis.
pub const BABE_GENESIS_EPOCH_CONFIG: sp_consensus_babe::BabeEpochConfiguration =
	sp_consensus_babe::BabeEpochConfiguration {
		c: PRIMARY_PROBABILITY,
		allowed_slots: sp_consensus_babe::AllowedSlots::PrimaryAndSecondaryPlainSlots,
	};

// NOTE: Currently it is not possible to change the epoch duration after the chain has started.
//       Attempting to do so will brick block production.
pub const EPOCH_DURATION_IN_BLOCKS: BlockNumber = HOURS;
pub const EPOCH_DURATION_IN_SLOTS: u64 = {
	const SLOT_FILL_RATE: f64 = MILLISECS_PER_BLOCK as f64 / SLOT_DURATION as f64;
	(EPOCH_DURATION_IN_BLOCKS as f64 * SLOT_FILL_RATE) as u64
};

// Time is measured by number of blocks.
pub const MINUTES: BlockNumber = 60_000 / (MILLISECS_PER_BLOCK as BlockNumber);
pub const HOURS: BlockNumber = MINUTES * 60;
pub const DAYS: BlockNumber = HOURS * 24;

/// The version information used to identify this runtime when compiled natively.
#[cfg(feature = "std")]
pub fn native_version() -> NativeVersion {
	NativeVersion { runtime_version: VERSION, can_author_with: Default::default() }
}

// There are fewer system operations on this chain (e.g. staking, governance, etc.). Use a higher
// percentage of the block for data storage.
const NORMAL_DISPATCH_RATIO: Perbill = Perbill::from_percent(90);

parameter_types! {
	pub const BlockHashCount: BlockNumber = 2400;
	pub const Version: RuntimeVersion = VERSION;
	/// We allow for 2 seconds of compute with a 6 second average block time.
	pub BlockWeights: frame_system::limits::BlockWeights =
		frame_system::limits::BlockWeights::with_sensible_defaults(
			Weight::from_parts(2u64 * WEIGHT_REF_TIME_PER_SECOND, u64::MAX),
			NORMAL_DISPATCH_RATIO,
		);
	// Note: Max transaction size is 8 MB. Set max block size to 10 MB to facilitate data storage.
	// This is double the "normal" Relay Chain block length limit.
	pub BlockLength: frame_system::limits::BlockLength = frame_system::limits::BlockLength
		::max_with_normal_ratio(10 * 1024 * 1024, NORMAL_DISPATCH_RATIO);
	pub const SS58Prefix: u8 = 42;

	pub const MaxAuthorities: u32 = 100; // TODO

	pub const EquivocationReportPeriodInEpochs: u64 = 168;
	pub const EquivocationReportPeriodInBlocks: u64 =
		EquivocationReportPeriodInEpochs::get() * (EPOCH_DURATION_IN_BLOCKS as u64);

	pub const ImOnlineUnsignedPriority: TransactionPriority = TransactionPriority::max_value();

	// This currently _must_ be set to DEFAULT_STORAGE_PERIOD
	pub const StoragePeriod: BlockNumber = sp_transaction_storage_proof::DEFAULT_STORAGE_PERIOD;
	pub const AuthorizationPeriod: BlockNumber = 7 * DAYS;
	pub const StoreRenewPriority: TransactionPriority = RemoveExpiredAuthorizationPriority::get() - 1;
	pub const StoreRenewLongevity: TransactionLongevity = DAYS as TransactionLongevity;
	pub const RemoveExpiredAuthorizationPriority: TransactionPriority = SetPurgeKeysPriority::get() - 1;
	pub const RemoveExpiredAuthorizationLongevity: TransactionLongevity = DAYS as TransactionLongevity;

	pub const SudoPriority: TransactionPriority = ImOnlineUnsignedPriority::get() - 1;

	pub const SetKeysCooldownBlocks: BlockNumber = 5 * MINUTES;
	pub const SetPurgeKeysPriority: TransactionPriority = SudoPriority::get() - 1;
	pub const SetPurgeKeysLongevity: TransactionLongevity = HOURS as TransactionLongevity;
}

// Configure FRAME pallets to include in runtime.

impl frame_system::Config for Runtime {
	/// The basic call filter to use in dispatchable.
	type BaseCallFilter = frame_support::traits::Everything;
	/// The block type for the runtime.
	type Block = Block;
	/// Block & extrinsics weights: base values and limits.
	type BlockWeights = BlockWeights;
	/// The maximum length of a block (in bytes).
	type BlockLength = BlockLength;
	/// The identifier used to distinguish between accounts.
	type AccountId = AccountId;
	/// The aggregated dispatch type that is available for extrinsics.
	type RuntimeCall = RuntimeCall;
	/// The lookup mechanism to get account ID from whatever is passed in dispatchers.
	type Lookup = AccountIdLookup<AccountId, ()>;
	/// The type for storing how many extrinsics an account has signed.
	type Nonce = Nonce;
	/// The type for hashing blocks and tries.
	type Hash = Hash;
	/// The hashing algorithm used.
	type Hashing = BlakeTwo256;
	/// The ubiquitous event type.
	type RuntimeEvent = RuntimeEvent;
	/// The ubiquitous origin type.
	type RuntimeOrigin = RuntimeOrigin;
	/// Maximum number of block number to block hash mappings to keep (oldest pruned first).
	type BlockHashCount = BlockHashCount;
	/// The weight of database operations that the runtime can invoke.
	type DbWeight = RocksDbWeight;
	/// Version of the runtime.
	type Version = Version;
	/// Converts a module to the index of the module in `construct_runtime!`.
	///
	/// This type is being generated by `construct_runtime!`.
	type PalletInfo = PalletInfo;
	/// What to do if a new account is created.
	type OnNewAccount = ();
	/// What to do if an account is fully reaped from the system.
	type OnKilledAccount = ();
	/// The data to be stored in an account.
	type AccountData = ();
	/// Weight information for the extrinsics of this pallet.
	type SystemWeightInfo = ();
	/// This is used as an identifier of the chain. 42 is the generic substrate prefix.
	type SS58Prefix = SS58Prefix;
	/// The set code logic, just the default since we're not a parachain.
	type OnSetCode = ();
	type MaxConsumers = frame_support::traits::ConstU32<16>;
}

impl pallet_validator_set::Config for Runtime {
	type RuntimeEvent = RuntimeEvent;
	type WeightInfo = pallet_validator_set::weights::SubstrateWeight<Runtime>;
	type AddRemoveOrigin = EnsureRoot<AccountId>;
	type MaxAuthorities = MaxAuthorities;
	type SetKeysCooldownBlocks = SetKeysCooldownBlocks;
}

impl pallet_session::Config for Runtime {
	type RuntimeEvent = RuntimeEvent;
	type ValidatorId = AccountId;
	type ValidatorIdOf = ConvertInto;
	type ShouldEndSession = Babe;
	type NextSessionRotation = Babe;
	type SessionManager = ValidatorSet;
	type SessionHandler = <opaque::SessionKeys as OpaqueKeys>::KeyTypeIdProviders;
	type Keys = opaque::SessionKeys;
	type WeightInfo = pallet_session::weights::SubstrateWeight<Runtime>;
}

impl pallet_session::historical::Config for Runtime {
	type FullIdentification = Self::ValidatorId;
	type FullIdentificationOf = Self::ValidatorIdOf;
}

impl pallet_babe::Config for Runtime {
	type EpochDuration = ConstU64<EPOCH_DURATION_IN_SLOTS>;
	type ExpectedBlockTime = ConstU64<MILLISECS_PER_BLOCK>;
	type EpochChangeTrigger = pallet_babe::ExternalTrigger;
	type DisabledValidators = Session;
	type WeightInfo = ();
	type MaxAuthorities = MaxAuthorities;
	type KeyOwnerProof =
		<Historical as KeyOwnerProofSystem<(KeyTypeId, pallet_babe::AuthorityId)>>::Proof;
	type EquivocationReportSystem = pallet_babe::EquivocationReportSystem<
		Self,
		Offences,
		Historical,
		EquivocationReportPeriodInBlocks,
	>;
}

impl pallet_grandpa::Config for Runtime {
	type RuntimeEvent = RuntimeEvent;

	type WeightInfo = ();
	type MaxAuthorities = MaxAuthorities;
	type MaxSetIdSessionEntries = EquivocationReportPeriodInEpochs;

	type KeyOwnerProof = <Historical as KeyOwnerProofSystem<(KeyTypeId, GrandpaId)>>::Proof;
	type EquivocationReportSystem = pallet_grandpa::EquivocationReportSystem<
		Self,
		Offences,
		Historical,
		EquivocationReportPeriodInBlocks,
	>;
}

impl pallet_offences::Config for Runtime {
	type RuntimeEvent = RuntimeEvent;
	type IdentificationTuple = pallet_session::historical::IdentificationTuple<Self>;
	type OnOffenceHandler = ValidatorSet;
}

impl pallet_authorship::Config for Runtime {
	type FindAuthor = pallet_session::FindAccountFromAuthorIndex<Self, Babe>;
	type EventHandler = ImOnline;
}

impl pallet_im_online::Config for Runtime {
	type AuthorityId = ImOnlineId;
	type MaxKeys = MaxAuthorities;
	type MaxPeerInHeartbeats = ConstU32<0>; // Not used any more
	type RuntimeEvent = RuntimeEvent;
	type ValidatorSet = Historical;
	type NextSessionRotation = Babe;
	type ReportUnresponsiveness = Offences;
	type UnsignedPriority = ImOnlineUnsignedPriority;
	type WeightInfo = pallet_im_online::weights::SubstrateWeight<Runtime>;
}

impl pallet_timestamp::Config for Runtime {
	/// A timestamp: milliseconds since the unix epoch.
	type Moment = u64;
	type OnTimestampSet = Babe;
	type MinimumPeriod = ConstU64<{ SLOT_DURATION / 2 }>;
	type WeightInfo = ();
}

impl pallet_sudo::Config for Runtime {
	type RuntimeEvent = RuntimeEvent;
	type RuntimeCall = RuntimeCall;
	type WeightInfo = pallet_sudo::weights::SubstrateWeight<Runtime>;
}

impl pallet_transaction_storage::Config for Runtime {
	type RuntimeEvent = RuntimeEvent;
	type WeightInfo = pallet_transaction_storage::weights::SubstrateWeight<Runtime>;
	type MaxBlockTransactions = ConstU32<512>;
	type MaxTransactionSize = ConstU32<{ 8 * 1024 * 1024 }>;
	type StoragePeriod = StoragePeriod;
	type AuthorizationPeriod = AuthorizationPeriod;
	type Authorizer = EnsureRoot<Self::AccountId>;
	type StoreRenewPriority = StoreRenewPriority;
	type StoreRenewLongevity = StoreRenewLongevity;
	type RemoveExpiredAuthorizationPriority = RemoveExpiredAuthorizationPriority;
	type RemoveExpiredAuthorizationLongevity = RemoveExpiredAuthorizationLongevity;
}

impl<C> frame_system::offchain::SendTransactionTypes<C> for Runtime
where
	RuntimeCall: From<C>,
{
	type Extrinsic = UncheckedExtrinsic;
	type OverarchingCall = RuntimeCall;
}

// Create the runtime by composing the FRAME pallets that were previously configured.
construct_runtime!(
	pub struct Runtime {
		System: frame_system,
		Babe: pallet_babe,
		Timestamp: pallet_timestamp,
		// Authorship must be before session in order to note author in the correct session for
		// im-online.
		Authorship: pallet_authorship,
		Offences: pallet_offences,
		Historical: pallet_session::historical,
		ValidatorSet: pallet_validator_set,
		Session: pallet_session,
		ImOnline: pallet_im_online,
		Grandpa: pallet_grandpa,
		Sudo: pallet_sudo,
		TransactionStorage: pallet_transaction_storage,
		// Bridge pallets
		BridgePolkadotGrandpa: pallet_bridge_grandpa,
		BridgePolkadotParachains: pallet_bridge_parachains,
		BridgePolkadotMessages: pallet_bridge_messages,
	}
);

/// The address format for describing accounts.
pub type Address = sp_runtime::MultiAddress<AccountId, ()>;
/// Block header type as expected by this runtime.
pub type Header = generic::Header<BlockNumber, BlakeTwo256>;
/// Block type as expected by this runtime.
pub type Block = generic::Block<Header, UncheckedExtrinsic>;

fn validate_sudo(who: &AccountId) -> TransactionValidity {
	// Only allow sudo transactions signed by the sudo account. The sudo pallet obviously checks
	// this, but not until transaction execution.
	if Sudo::key().map_or(false, |k| who == &k) {
		Ok(ValidTransaction { priority: SudoPriority::get(), ..Default::default() })
	} else {
		Err(InvalidTransaction::BadSigner.into())
	}
}

fn validate_purge_keys(who: &AccountId) -> TransactionValidity {
	// Only allow if account has keys to purge
	if Session::is_registered(who) {
		Ok(ValidTransaction {
			priority: SetPurgeKeysPriority::get(),
			longevity: SetPurgeKeysLongevity::get(),
			..Default::default()
		})
	} else {
		Err(InvalidTransaction::BadSigner.into())
	}
}

/// `ValidateUnsigned` equivalent for signed transactions.
///
/// This chain has no transaction fees, so we require checks equivalent to those performed by
/// `ValidateUnsigned` for all signed transactions. Substrate has no built-in mechanism for this;
/// it is handled by this `SignedExtension`.
#[derive(
	Clone,
	PartialEq,
	Eq,
	sp_runtime::RuntimeDebug,
	codec::Encode,
	codec::Decode,
	scale_info::TypeInfo,
)]
pub struct ValidateSigned;

impl SignedExtension for ValidateSigned {
	type AccountId = AccountId;
	type Call = RuntimeCall;
	type AdditionalSigned = ();
	type Pre = ();

	const IDENTIFIER: &'static str = "ValidateSigned";

	fn additional_signed(&self) -> Result<Self::AdditionalSigned, TransactionValidityError> {
		Ok(())
	}

	fn pre_dispatch(
		self,
		who: &Self::AccountId,
		call: &Self::Call,
		_info: &DispatchInfoOf<Self::Call>,
		_len: usize,
	) -> Result<Self::Pre, TransactionValidityError> {
		match call {
			Self::Call::TransactionStorage(call) =>
				TransactionStorage::pre_dispatch_signed(who, call),
			Self::Call::Sudo(_) => validate_sudo(who).map(|_| ()),
			Self::Call::Session(pallet_session::Call::<Runtime>::set_keys { .. }) =>
				ValidatorSet::pre_dispatch_set_keys(who),
<<<<<<< HEAD
=======
			Self::Call::Session(pallet_session::Call::<Runtime>::purge_keys {}) =>
				validate_purge_keys(who).map(|_| ()),
>>>>>>> 010cffd3
			Self::Call::BridgePolkadotGrandpa(BridgeGrandpaCall::submit_finality_proof {
				..
			}) |
			Self::Call::BridgePolkadotParachains(
				BridgeParachainsCall::submit_parachain_heads { .. },
			) |
			Self::Call::BridgePolkadotMessages(BridgeMessagesCall::receive_messages_proof {
				..
			}) |
			Self::Call::BridgePolkadotMessages(
				BridgeMessagesCall::receive_messages_delivery_proof { .. },
			) => bridge_config::ensure_whitelisted_relayer(who).map(|_| ()),
			_ => Err(InvalidTransaction::Call.into()),
		}
	}

	fn validate(
		&self,
		who: &Self::AccountId,
		call: &Self::Call,
		_info: &DispatchInfoOf<Self::Call>,
		_len: usize,
	) -> TransactionValidity {
		match call {
			Self::Call::TransactionStorage(call) => TransactionStorage::validate_signed(who, call),
			Self::Call::Sudo(_) => validate_sudo(who),
			Self::Call::Session(pallet_session::Call::<Runtime>::set_keys { .. }) =>
				ValidatorSet::validate_set_keys(who).map(|_| ValidTransaction {
					priority: SetPurgeKeysPriority::get(),
					longevity: SetPurgeKeysLongevity::get(),
					..Default::default()
				}),
<<<<<<< HEAD
=======
			Self::Call::Session(pallet_session::Call::<Runtime>::purge_keys {}) =>
				validate_purge_keys(who),
>>>>>>> 010cffd3
			Self::Call::BridgePolkadotGrandpa(BridgeGrandpaCall::submit_finality_proof {
				..
			}) |
			Self::Call::BridgePolkadotParachains(
				BridgeParachainsCall::submit_parachain_heads { .. },
			) |
			Self::Call::BridgePolkadotMessages(BridgeMessagesCall::receive_messages_proof {
				..
			}) |
			Self::Call::BridgePolkadotMessages(
				BridgeMessagesCall::receive_messages_delivery_proof { .. },
			) => bridge_config::ensure_whitelisted_relayer(who),
			_ => Err(InvalidTransaction::Call.into()),
		}
	}
}

// it'll generate signed extensions to invalidate obsolete bridge transactions before
// they'll be included into block
generate_bridge_reject_obsolete_headers_and_messages! {
	RuntimeCall, AccountId,
	// Grandpa
	BridgePolkadotGrandpa,
	// Parachains
	BridgePolkadotParachains,
	// Messages
	BridgePolkadotMessages
}

/// The SignedExtension to the basic transaction logic.
pub type SignedExtra = (
	frame_system::CheckNonZeroSender<Runtime>,
	frame_system::CheckSpecVersion<Runtime>,
	frame_system::CheckTxVersion<Runtime>,
	frame_system::CheckGenesis<Runtime>,
	frame_system::CheckEra<Runtime>,
	frame_system::CheckNonce<Runtime>,
	frame_system::CheckWeight<Runtime>,
	ValidateSigned,
	BridgeRejectObsoleteHeadersAndMessages,
);

/// Unchecked extrinsic type as expected by this runtime.
pub type UncheckedExtrinsic =
	generic::UncheckedExtrinsic<Address, RuntimeCall, Signature, SignedExtra>;
/// The payload being signed in transactions.
pub type SignedPayload = generic::SignedPayload<RuntimeCall, SignedExtra>;
/// Executive: handles dispatch to the various modules.
pub type Executive = frame_executive::Executive<
	Runtime,
	Block,
	frame_system::ChainContext<Runtime>,
	Runtime,
	AllPalletsWithSystem,
>;

#[cfg(feature = "runtime-benchmarks")]
#[macro_use]
extern crate frame_benchmarking;

#[cfg(feature = "runtime-benchmarks")]
mod benches {
	define_benchmarks!(
		[frame_benchmarking, BaselineBench::<Runtime>]
		[frame_system, SystemBench::<Runtime>]
		[pallet_timestamp, Timestamp]
		[pallet_sudo, Sudo]
		[pallet_transaction_storage, TransactionStorage]
		[pallet_validator_set, ValidatorSet]
		[pallet_bridge_grandpa, BridgePolkadotGrandpa]
		[pallet_bridge_parachains, BridgeParachainsBench::<Runtime, bridge_config::WithPolkadotBridgeParachainsInstance>]
		[pallet_bridge_messages, BridgeMessagesBench::<Runtime, bridge_config::WithBridgeHubPolkadotMessagesInstance>]
	);
}

impl_runtime_apis! {
	impl sp_api::Core<Block> for Runtime {
		fn version() -> RuntimeVersion {
			VERSION
		}

		fn execute_block(block: Block) {
			Executive::execute_block(block);
		}

		fn initialize_block(header: &<Block as BlockT>::Header) {
			Executive::initialize_block(header)
		}
	}

	impl sp_api::Metadata<Block> for Runtime {
		fn metadata() -> OpaqueMetadata {
			OpaqueMetadata::new(Runtime::metadata().into())
		}

		fn metadata_at_version(version: u32) -> Option<OpaqueMetadata> {
			Runtime::metadata_at_version(version)
		}

		fn metadata_versions() -> sp_std::vec::Vec<u32> {
			Runtime::metadata_versions()
		}
	}

	impl sp_block_builder::BlockBuilder<Block> for Runtime {
		fn apply_extrinsic(extrinsic: <Block as BlockT>::Extrinsic) -> ApplyExtrinsicResult {
			Executive::apply_extrinsic(extrinsic)
		}

		fn finalize_block() -> <Block as BlockT>::Header {
			Executive::finalize_block()
		}

		fn inherent_extrinsics(data: sp_inherents::InherentData) -> Vec<<Block as BlockT>::Extrinsic> {
			data.create_extrinsics()
		}

		fn check_inherents(
			block: Block,
			data: sp_inherents::InherentData,
		) -> sp_inherents::CheckInherentsResult {
			data.check_extrinsics(&block)
		}
	}

	impl sp_transaction_pool::runtime_api::TaggedTransactionQueue<Block> for Runtime {
		fn validate_transaction(
			source: TransactionSource,
			tx: <Block as BlockT>::Extrinsic,
			block_hash: <Block as BlockT>::Hash,
		) -> TransactionValidity {
			Executive::validate_transaction(source, tx, block_hash)
		}
	}

	impl sp_offchain::OffchainWorkerApi<Block> for Runtime {
		fn offchain_worker(header: &<Block as BlockT>::Header) {
			Executive::offchain_worker(header)
		}
	}

	impl sp_session::SessionKeys<Block> for Runtime {
		fn generate_session_keys(seed: Option<Vec<u8>>) -> Vec<u8> {
			opaque::SessionKeys::generate(seed)
		}

		fn decode_session_keys(
			encoded: Vec<u8>,
		) -> Option<Vec<(Vec<u8>, KeyTypeId)>> {
			opaque::SessionKeys::decode_into_raw_public_keys(&encoded)
		}
	}

	impl sp_consensus_babe::BabeApi<Block> for Runtime {
		fn configuration() -> sp_consensus_babe::BabeConfiguration {
			let epoch_config = Babe::epoch_config().unwrap_or(BABE_GENESIS_EPOCH_CONFIG);
			sp_consensus_babe::BabeConfiguration {
				slot_duration: Babe::slot_duration(),
				epoch_length: EPOCH_DURATION_IN_SLOTS,
				c: epoch_config.c,
				authorities: Babe::authorities().to_vec(),
				randomness: Babe::randomness(),
				allowed_slots: epoch_config.allowed_slots,
			}
		}

		fn current_epoch_start() -> sp_consensus_babe::Slot {
			Babe::current_epoch_start()
		}

		fn current_epoch() -> sp_consensus_babe::Epoch {
			Babe::current_epoch()
		}

		fn next_epoch() -> sp_consensus_babe::Epoch {
			Babe::next_epoch()
		}

		fn generate_key_ownership_proof(
			_slot: sp_consensus_babe::Slot,
			authority_id: sp_consensus_babe::AuthorityId,
		) -> Option<sp_consensus_babe::OpaqueKeyOwnershipProof> {
			use codec::Encode;

			Historical::prove((sp_consensus_babe::KEY_TYPE, authority_id))
				.map(|p| p.encode())
				.map(sp_consensus_babe::OpaqueKeyOwnershipProof::new)
		}

		fn submit_report_equivocation_unsigned_extrinsic(
			equivocation_proof: sp_consensus_babe::EquivocationProof<<Block as BlockT>::Header>,
			key_owner_proof: sp_consensus_babe::OpaqueKeyOwnershipProof,
		) -> Option<()> {
			let key_owner_proof = key_owner_proof.decode()?;

			Babe::submit_unsigned_equivocation_report(
				equivocation_proof,
				key_owner_proof,
			)
		}
	}

	impl sp_consensus_grandpa::GrandpaApi<Block> for Runtime {
		fn grandpa_authorities() -> sp_consensus_grandpa::AuthorityList {
			Grandpa::grandpa_authorities()
		}

		fn current_set_id() -> sp_consensus_grandpa::SetId {
			Grandpa::current_set_id()
		}

		fn submit_report_equivocation_unsigned_extrinsic(
			_equivocation_proof: sp_consensus_grandpa::EquivocationProof<
				<Block as BlockT>::Hash,
				NumberFor<Block>,
			>,
			_key_owner_proof: sp_consensus_grandpa::OpaqueKeyOwnershipProof,
		) -> Option<()> {
			None
		}

		fn generate_key_ownership_proof(
			_set_id: sp_consensus_grandpa::SetId,
			_authority_id: GrandpaId,
		) -> Option<sp_consensus_grandpa::OpaqueKeyOwnershipProof> {
			// NOTE: this is the only implementation possible since we've
			// defined our key owner proof type as a bottom type (i.e. a type
			// with no values).
			None
		}
	}

	impl frame_system_rpc_runtime_api::AccountNonceApi<Block, AccountId, Nonce> for Runtime {
		fn account_nonce(account: AccountId) -> Nonce {
			System::account_nonce(account)
		}
	}

	impl bp_polkadot::PolkadotFinalityApi<Block> for Runtime {
		fn best_finalized() -> Option<bp_runtime::HeaderId<bp_polkadot::Hash, bp_polkadot::BlockNumber>> {
			BridgePolkadotGrandpa::best_finalized()
		}

		fn synced_headers_grandpa_info(
		) -> Vec<bp_header_chain::StoredHeaderGrandpaInfo<bp_polkadot::Header>> {
			BridgePolkadotGrandpa::synced_headers_grandpa_info()
		}
	}

	impl bp_bridge_hub_polkadot::BridgeHubPolkadotFinalityApi<Block> for Runtime {
		fn best_finalized() -> Option<bp_runtime::HeaderId<bp_bridge_hub_polkadot::Hash, bp_bridge_hub_polkadot::BlockNumber>> {
			BridgePolkadotParachains::best_parachain_head_id::<
				bp_bridge_hub_polkadot::BridgeHubPolkadot
			>().unwrap_or(None)
		}
	}

	impl bp_bridge_hub_polkadot::FromBridgeHubPolkadotInboundLaneApi<Block> for Runtime {
		fn message_details(
			lane: bp_messages::LaneId,
			messages: Vec<(bp_messages::MessagePayload, bp_messages::OutboundMessageDetails)>,
		) -> Vec<bp_messages::InboundMessageDetails> {
			bridge_runtime_common::messages_api::inbound_message_details::<
				Runtime,
				bridge_config::WithBridgeHubPolkadotMessagesInstance,
			>(lane, messages)
		}
	}

	impl bp_bridge_hub_polkadot::ToBridgeHubPolkadotOutboundLaneApi<Block> for Runtime {
		fn message_details(
			lane: bp_messages::LaneId,
			begin: bp_messages::MessageNonce,
			end: bp_messages::MessageNonce,
		) -> Vec<bp_messages::OutboundMessageDetails> {
			bridge_runtime_common::messages_api::outbound_message_details::<
				Runtime,
				bridge_config::WithBridgeHubPolkadotMessagesInstance,
			>(lane, begin, end)
		}
	}

	#[cfg(feature = "runtime-benchmarks")]
	impl frame_benchmarking::Benchmark<Block> for Runtime {
		fn benchmark_metadata(extra: bool) -> (
			Vec<frame_benchmarking::BenchmarkList>,
			Vec<frame_support::traits::StorageInfo>,
		) {
			use frame_benchmarking::{baseline, Benchmarking, BenchmarkList};
			use frame_support::traits::StorageInfoTrait;
			use frame_system_benchmarking::Pallet as SystemBench;
			use baseline::Pallet as BaselineBench;

			use pallet_bridge_parachains::benchmarking::Pallet as BridgeParachainsBench;
			use pallet_bridge_messages::benchmarking::Pallet as BridgeMessagesBench;

			let mut list = Vec::<BenchmarkList>::new();
			list_benchmarks!(list, extra);

			let storage_info = AllPalletsWithSystem::storage_info();

			(list, storage_info)
		}

		fn dispatch_benchmark(
			config: frame_benchmarking::BenchmarkConfig
		) -> Result<Vec<frame_benchmarking::BenchmarkBatch>, sp_runtime::RuntimeString> {
			use frame_benchmarking::{baseline, Benchmarking, BenchmarkBatch, TrackedStorageKey};

			use frame_system_benchmarking::Pallet as SystemBench;
			use baseline::Pallet as BaselineBench;

			use pallet_bridge_parachains::benchmarking::Pallet as BridgeParachainsBench;
			use pallet_bridge_messages::benchmarking::Pallet as BridgeMessagesBench;

			impl frame_system_benchmarking::Config for Runtime {}
			impl baseline::Config for Runtime {}

			use frame_support::traits::WhitelistedStorageKeys;
			let whitelist: Vec<TrackedStorageKey> = AllPalletsWithSystem::whitelisted_storage_keys();

			let mut batches = Vec::<BenchmarkBatch>::new();
			let params = (&config, &whitelist);
			add_benchmarks!(params, batches);

			Ok(batches)
		}
	}

	#[cfg(feature = "try-runtime")]
	impl frame_try_runtime::TryRuntime<Block> for Runtime {
		fn on_runtime_upgrade(checks: frame_try_runtime::UpgradeCheckSelect) -> (Weight, Weight) {
			// NOTE: intentional unwrap: we don't want to propagate the error backwards, and want to
			// have a backtrace here. If any of the pre/post migration checks fail, we shall stop
			// right here and right now.
			let weight = Executive::try_runtime_upgrade(checks).unwrap();
			(weight, BlockWeights::get().max_block)
		}

		fn execute_block(
			block: Block,
			state_root_check: bool,
			signature_check: bool,
			select: frame_try_runtime::TryStateSelect
		) -> Weight {
			// NOTE: intentional unwrap: we don't want to propagate the error backwards, and want to
			// have a backtrace here.
			Executive::try_execute_block(block, state_root_check, signature_check, select).expect("execute-block failed")
		}
	}
}<|MERGE_RESOLUTION|>--- conflicted
+++ resolved
@@ -7,10 +7,7 @@
 include!(concat!(env!("OUT_DIR"), "/wasm_binary.rs"));
 
 use bridge_runtime_common::generate_bridge_reject_obsolete_headers_and_messages;
-<<<<<<< HEAD
-=======
 use frame_support::traits::ValidatorRegistration;
->>>>>>> 010cffd3
 use frame_system::EnsureRoot;
 use pallet_bridge_grandpa::Call as BridgeGrandpaCall;
 use pallet_bridge_messages::Call as BridgeMessagesCall;
@@ -58,10 +55,7 @@
 pub use sp_runtime::{Perbill, Permill};
 
 mod bridge_config;
-<<<<<<< HEAD
 mod weights;
-=======
->>>>>>> 010cffd3
 mod xcm_config;
 
 /// An index to a block.
@@ -469,11 +463,8 @@
 			Self::Call::Sudo(_) => validate_sudo(who).map(|_| ()),
 			Self::Call::Session(pallet_session::Call::<Runtime>::set_keys { .. }) =>
 				ValidatorSet::pre_dispatch_set_keys(who),
-<<<<<<< HEAD
-=======
 			Self::Call::Session(pallet_session::Call::<Runtime>::purge_keys {}) =>
 				validate_purge_keys(who).map(|_| ()),
->>>>>>> 010cffd3
 			Self::Call::BridgePolkadotGrandpa(BridgeGrandpaCall::submit_finality_proof {
 				..
 			}) |
@@ -506,11 +497,8 @@
 					longevity: SetPurgeKeysLongevity::get(),
 					..Default::default()
 				}),
-<<<<<<< HEAD
-=======
 			Self::Call::Session(pallet_session::Call::<Runtime>::purge_keys {}) =>
 				validate_purge_keys(who),
->>>>>>> 010cffd3
 			Self::Call::BridgePolkadotGrandpa(BridgeGrandpaCall::submit_finality_proof {
 				..
 			}) |
