--- conflicted
+++ resolved
@@ -17,39 +17,23 @@
 //! XCM configuration for Polkadot Bulletin chain.
 
 use crate::{
-<<<<<<< HEAD
-	bridge_config::ToBridgeHubPolkadotHaulBlobExporter,
-	AllPalletsWithSystem, RuntimeCall, RuntimeOrigin,
-};
-
-use bridge_runtime_common::messages_xcm_extension::XcmAsPlainPayload;
-use codec::{Decode, Encode};
-=======
 	bridge_config::ToBridgeHubPolkadotHaulBlobExporter, AllPalletsWithSystem, RuntimeCall,
 	RuntimeOrigin,
 };
 
 use bridge_runtime_common::messages_xcm_extension::XcmAsPlainPayload;
 use codec::{Decode, DecodeLimit, Encode};
->>>>>>> 4fde2a25
 use frame_support::{
 	ensure, match_types, parameter_types,
 	traits::{Contains, Everything, Nothing, ProcessMessageError},
 	weights::Weight,
 };
-use sp_io::hashing::blake2_256;
 use sp_core::ConstU32;
-<<<<<<< HEAD
-use xcm::{latest::prelude::*, VersionedInteriorMultiLocation, VersionedXcm};
-use xcm_builder::{
-	CreateMatcher, DispatchBlob, DispatchBlobError, FixedWeightBounds, MatchXcm, TrailingSetTopicAsId, UnpaidLocalExporter, WithComputedOrigin,
-=======
 use sp_io::hashing::blake2_256;
 use xcm::{latest::prelude::*, VersionedInteriorMultiLocation, VersionedXcm, MAX_XCM_DECODE_DEPTH};
 use xcm_builder::{
 	CreateMatcher, DispatchBlob, DispatchBlobError, FixedWeightBounds, MatchXcm,
 	TrailingSetTopicAsId, UnpaidLocalExporter, WithComputedOrigin,
->>>>>>> 4fde2a25
 };
 use xcm_executor::{
 	traits::{ConvertOrigin, ShouldExecute, WeightTrader, WithOriginFilter},
@@ -239,12 +223,6 @@
 	type Aliasers = Nothing;
 }
 
-<<<<<<< HEAD
-// TODO: below shall be either static (benchmarked) weight, or simply insert message to
-// the queue for later dispatch. This version is for tests only
-
-=======
->>>>>>> 4fde2a25
 /// XCM blob dispatcher that executes XCM message at this chain.
 ///
 /// That's a copy of `xcm_builder::BridgeBlobDispatcher` struct. The only difference is
@@ -258,16 +236,7 @@
 			our_universal.global_consensus().map_err(|()| DispatchBlobError::Unbridgable)?;
 		// internally it is the encoded `BridgeMessage`, but it is a private struct, so we
 		// are simply decoding pair here
-<<<<<<< HEAD
-		let (universal_dest, message): (VersionedInteriorMultiLocation, VersionedXcm<RuntimeCall>) =
-			Decode::decode(
-				// TODO: decode_all_with_depth_limit?
-				&mut &blob[..],
-			)
-			.map_err(|_| DispatchBlobError::InvalidEncoding)?;
-=======
 		let (universal_dest, message) = decode_bridge_message(&blob)?;
->>>>>>> 4fde2a25
 		let universal_dest: InteriorMultiLocation = universal_dest
 			.try_into()
 			.map_err(|_| DispatchBlobError::UnsupportedLocationVersion)?;
@@ -280,11 +249,6 @@
 		let message: Xcm<RuntimeCall> =
 			message.try_into().map_err(|_| DispatchBlobError::UnsupportedXcmVersion)?;
 
-<<<<<<< HEAD
-		// TODO: insert pallet discriminator?
-
-=======
->>>>>>> 4fde2a25
 		log::trace!(
 			target: "runtime::xcm",
 			"Going to dispatch XCM message from {:?}: {:?}",
@@ -292,25 +256,18 @@
 			message,
 		);
 
-<<<<<<< HEAD
-=======
 		// we allow any calls through XCM, so no limit. It doesn't mean that we really spend
 		// the `Weight::MAX` here. Actual message weight is computed by `MessageDispatch`
 		// implementation and is limited by the weight of `receive_messsages_proof` call.
 		let weight_limit = Weight::MAX;
 
->>>>>>> 4fde2a25
 		// execute the XCM program
 		let message_hash = message.using_encoded(blake2_256);
 		XcmExecutor::<XcmConfig>::execute_xcm(
 			KawabungaLocation::get(),
 			message,
 			message_hash,
-<<<<<<< HEAD
-			Weight::MAX, // TODO
-=======
 			weight_limit,
->>>>>>> 4fde2a25
 		)
 		.ensure_complete()
 		.map_err(|e| {
@@ -321,15 +278,6 @@
 				e,
 			);
 
-<<<<<<< HEAD
-			DispatchBlobError::RoutingError
-		})?; // TODO: this is bad
-
-		Ok(())
-	}
-}
-
-=======
 			// nothing better than this error :/
 			DispatchBlobError::RoutingError
 		})
@@ -347,7 +295,6 @@
 	.map_err(|_| DispatchBlobError::InvalidEncoding)
 }
 
->>>>>>> 4fde2a25
 #[cfg(test)]
 pub(crate) mod tests {
 	use super::*;
@@ -359,10 +306,7 @@
 		target_chain::{DispatchMessage, DispatchMessageData, MessageDispatch},
 		MessageKey,
 	};
-<<<<<<< HEAD
-=======
 	use codec::Encode;
->>>>>>> 4fde2a25
 	use pallet_bridge_messages::Config as MessagesConfig;
 	use xcm_executor::traits::Properties;
 
@@ -377,8 +321,11 @@
 		(*b"test_value").to_vec()
 	}
 
-<<<<<<< HEAD
-	fn encoded_xcm_message_from_bridge_hub_polkadot() -> Vec<u8> {
+	pub fn encoded_xcm_message_from_bridge_hub_polkadot_require_wight_at_most() -> Weight {
+		Weight::from_parts(20_000_000_000, 8000)
+	}
+
+	pub fn encoded_xcm_message_from_bridge_hub_polkadot() -> Vec<u8> {
 		let universal_dest: VersionedInteriorMultiLocation =
 			X1(GlobalConsensus(crate::xcm_config::ThisNetwork::get())).into();
 		let xcm: Xcm<RuntimeCall> = vec![Transact {
@@ -388,7 +335,8 @@
 			})
 			.encode()
 			.into(),
-			require_weight_at_most: Weight::from_parts(20_000_000_000, 8000),
+			require_weight_at_most:
+				encoded_xcm_message_from_bridge_hub_polkadot_require_wight_at_most(),
 		}]
 		.into();
 		let xcm = VersionedXcm::<RuntimeCall>::V3(xcm);
@@ -436,8 +384,6 @@
 		println!("{}", hex::encode(&encoded_xcm_message_from_bridge_hub_polkadot()));
 	}
 
-=======
->>>>>>> 4fde2a25
 	#[test]
 	fn expected_message_from_kawabunga_passes_barrier() {
 		// prepare message that we expect to come from the Polkadot BH
@@ -471,67 +417,4 @@
 			Ok(())
 		);
 	}
-
-	pub fn encoded_xcm_message_from_bridge_hub_polkadot_require_wight_at_most() -> Weight {
-		Weight::from_parts(20_000_000_000, 8000)
-	}
-
-	pub fn encoded_xcm_message_from_bridge_hub_polkadot() -> Vec<u8> {
-		let universal_dest: VersionedInteriorMultiLocation =
-			X1(GlobalConsensus(crate::xcm_config::ThisNetwork::get())).into();
-		let xcm: Xcm<RuntimeCall> = vec![Transact {
-			origin_kind: OriginKind::Superuser,
-			call: RuntimeCall::System(frame_system::Call::set_storage {
-				items: vec![(test_storage_key(), test_storage_value())],
-			})
-			.encode()
-			.into(),
-			require_weight_at_most:
-				encoded_xcm_message_from_bridge_hub_polkadot_require_wight_at_most(),
-		}]
-		.into();
-		let xcm = VersionedXcm::<RuntimeCall>::V3(xcm);
-		// XCM BridgeMessage - a pair of `VersionedInteriorMultiLocation` and `VersionedXcm<()>`
-		(universal_dest, xcm).encode()
-	}
-
-	#[test]
-	fn messages_from_bridge_hub_polkadot_are_dispatched() {
-		run_test(|| {
-			assert_eq!(frame_support::storage::unhashed::get_raw(&test_storage_key()), None);
-			Dispatcher::dispatch(DispatchMessage {
-				key: MessageKey { lane_id: XCM_LANE, nonce: 1 },
-				data: DispatchMessageData {
-					payload: Ok(encoded_xcm_message_from_bridge_hub_polkadot()),
-				},
-			});
-			assert_eq!(
-				frame_support::storage::unhashed::get_raw(&test_storage_key()),
-				Some(test_storage_value()),
-			);
-		});
-	}
-
-	#[test]
-	fn messages_to_bridge_hub_polkadot_are_sent() {
-		run_test(|| {
-			assert_eq!(
-				BridgePolkadotMessages::outbound_lane_data(XCM_LANE).latest_generated_nonce,
-				0
-			);
-			send_xcm::<XcmRouter>(KawabungaLocation::get(), vec![ClearOrigin].into())
-				.expect("message is sent");
-			assert_ne!(
-				BridgePolkadotMessages::outbound_lane_data(XCM_LANE).latest_generated_nonce,
-				0
-			);
-		})
-	}
-
-	#[test]
-	fn encoded_test_xcm_message_to_bulletin_chain() {
-		// this "test" is currently used to encode dummy message for Polkadot BH -> Bulletin
-		// bridge. Once we have real sending chain (Kawabunga), it could be removed
-		println!("{}", hex::encode(&encoded_xcm_message_from_bridge_hub_polkadot()));
-	}
 }